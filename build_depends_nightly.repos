# Expected usage: first import build_depends_$ROS_DISTRO.repos, then import this.

repositories:
  # core
  core/autoware_utils:
    type: git
    url: https://github.com/autowarefoundation/autoware_utils.git
    version: main
  core/autoware_core:
    type: git
<<<<<<< HEAD
    url: https://github.com/autowarefoundation/autoware_core.git
    version: main
=======
    url: https://github.com/tier4/autoware_core.git
    version: beta/v0.45
>>>>>>> 76b065a5
  core/autoware_adapi_msgs:
    type: git
    url: https://github.com/autowarefoundation/autoware_adapi_msgs.git
    version: main
  core/autoware_internal_msgs:
    type: git
    url: https://github.com/autowarefoundation/autoware_internal_msgs.git
    version: main
  # universe
  universe/external/tier4_autoware_msgs:
    type: git
    url: https://github.com/tier4/tier4_autoware_msgs.git
<<<<<<< HEAD
    version: tier4/universe
=======
    version: beta/v0.45
>>>>>>> 76b065a5
  universe/external/managed_transform_buffer:
    type: git
    url: https://github.com/autowarefoundation/managed_transform_buffer.git
    version: main<|MERGE_RESOLUTION|>--- conflicted
+++ resolved
@@ -8,13 +8,8 @@
     version: main
   core/autoware_core:
     type: git
-<<<<<<< HEAD
-    url: https://github.com/autowarefoundation/autoware_core.git
-    version: main
-=======
     url: https://github.com/tier4/autoware_core.git
-    version: beta/v0.45
->>>>>>> 76b065a5
+    version: beta/v0.46
   core/autoware_adapi_msgs:
     type: git
     url: https://github.com/autowarefoundation/autoware_adapi_msgs.git
@@ -27,11 +22,7 @@
   universe/external/tier4_autoware_msgs:
     type: git
     url: https://github.com/tier4/tier4_autoware_msgs.git
-<<<<<<< HEAD
-    version: tier4/universe
-=======
-    version: beta/v0.45
->>>>>>> 76b065a5
+    version: beta/v0.46
   universe/external/managed_transform_buffer:
     type: git
     url: https://github.com/autowarefoundation/managed_transform_buffer.git
