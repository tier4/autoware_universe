<launch>
  <arg name="interface_input_topic" default="/planning/scenario_planning/lane_driving/behavior_planning/path"/>
  <arg name="interface_output_topic" default="/planning/scenario_planning/lane_driving/trajectory"/>

  <node_container pkg="rclcpp_components" exec="$(var container_type)" name="motion_planning_container" namespace="" args="" output="screen">
    <composable_node pkg="glog_component" plugin="GlogComponent" name="glog_component" namespace=""/>
  </node_container>

  <!-- path smoothing -->
  <group>
    <group if="$(eval &quot;'$(var motion_path_smoother_type)' == 'elastic_band'&quot;)">
      <load_composable_node target="/planning/scenario_planning/lane_driving/motion_planning/motion_planning_container">
        <composable_node pkg="path_smoother" plugin="path_smoother::ElasticBandSmoother" name="elastic_band_smoother" namespace="">
          <!-- topic remap -->
          <remap from="~/input/path" to="$(var interface_input_topic)"/>
          <remap from="~/input/odometry" to="/localization/kinematic_state"/>
          <remap from="~/output/path" to="path_smoother/path"/>
          <!-- params -->
          <param from="$(var common_param_path)"/>
          <param from="$(var vehicle_param_file)"/>
          <param from="$(var nearest_search_param_path)"/>
          <param from="$(var elastic_band_smoother_param_path)"/>
          <!-- composable node config -->
          <extra_arg name="use_intra_process_comms" value="false"/>
        </composable_node>
      </load_composable_node>
    </group>

    <group if="$(eval &quot;'$(var motion_path_smoother_type)' == 'none'&quot;)">
      <load_composable_node target="/planning/scenario_planning/lane_driving/motion_planning/motion_planning_container">
        <composable_node pkg="topic_tools" plugin="topic_tools::RelayNode" name="path_smoother_relay" namespace="">
          <!-- params -->
          <param name="input_topic" value="$(var interface_input_topic)"/>
          <param name="output_topic" value="path_smoother/path"/>
          <param name="type" value="autoware_auto_planning_msgs/msg/Trajectory"/>
          <!-- composable node config -->
          <extra_arg name="use_intra_process_comms" value="false"/>
        </composable_node>
      </load_composable_node>
    </group>
  </group>

  <!-- generate kinematic-feasible path -->
  <group>
    <group if="$(eval &quot;'$(var motion_path_planner_type)' == 'obstacle_avoidance_planner'&quot;)">
      <load_composable_node target="/planning/scenario_planning/lane_driving/motion_planning/motion_planning_container">
        <composable_node pkg="obstacle_avoidance_planner" plugin="obstacle_avoidance_planner::ObstacleAvoidancePlanner" name="obstacle_avoidance_planner" namespace="">
          <!-- topic remap -->
          <remap from="~/input/path" to="path_smoother/path"/>
          <remap from="~/input/odometry" to="/localization/kinematic_state"/>
          <remap from="~/output/path" to="obstacle_avoidance_planner/trajectory"/>
          <!-- params -->
          <param from="$(var common_param_path)"/>
          <param from="$(var vehicle_param_file)"/>
          <param from="$(var nearest_search_param_path)"/>
          <param from="$(var obstacle_avoidance_planner_param_path)"/>
          <!-- composable node config -->
          <extra_arg name="use_intra_process_comms" value="false"/>
        </composable_node>
      </load_composable_node>
    </group>

    <group if="$(eval &quot;'$(var motion_path_planner_type)' == 'path_sampler'&quot;)">
      <load_composable_node target="/planning/scenario_planning/lane_driving/motion_planning/motion_planning_container">
        <composable_node pkg="path_sampler" plugin="path_sampler::PathSampler" name="path_sampler" namespace="">
          <!-- topic remap -->
          <remap from="~/input/path" to="path_smoother/path"/>
          <remap from="~/input/odometry" to="/localization/kinematic_state"/>
          <remap from="~/output/path" to="obstacle_avoidance_planner/trajectory"/>
          <!-- params -->
          <param from="$(var common_param_path)"/>
          <param from="$(var vehicle_param_file)"/>
          <param from="$(var nearest_search_param_path)"/>
          <param from="$(var path_sampler_param_path)"/>
          <!-- composable node config -->
          <extra_arg name="use_intra_process_comms" value="false"/>
        </composable_node>
      </load_composable_node>
    </group>

    <group if="$(eval &quot;'$(var motion_path_planner_type)' == 'none'&quot;)">
      <load_composable_node target="/planning/scenario_planning/lane_driving/motion_planning/motion_planning_container">
        <composable_node pkg="planning_topic_converter" plugin="planning_topic_converter::PathToTrajectory" name="path_to_trajectory_converter" namespace="">
          <!-- params -->
          <param name="input_topic" value="path_smoother/path"/>
          <param name="output_topic" value="obstacle_avoidance_planner/trajectory"/>
          <!-- composable node config -->
          <extra_arg name="use_intra_process_comms" value="false"/>
        </composable_node>
      </load_composable_node>
    </group>
  </group>

  <!-- velocity limiter -->
  <group>
    <load_composable_node target="/planning/scenario_planning/lane_driving/motion_planning/motion_planning_container">
      <composable_node pkg="obstacle_velocity_limiter" plugin="obstacle_velocity_limiter::ObstacleVelocityLimiterNode" name="obstacle_velocity_limiter" namespace="">
        <!-- topic remap -->
        <remap from="~/input/trajectory" to="obstacle_avoidance_planner/trajectory"/>
        <remap from="~/input/odometry" to="/localization/kinematic_state"/>
        <remap from="~/input/dynamic_obstacles" to="/perception/object_recognition/objects"/>
        <remap from="~/input/occupancy_grid" to="/perception/occupancy_grid_map/map"/>
        <remap from="~/input/obstacle_pointcloud" to="/perception/obstacle_segmentation/pointcloud"/>
        <remap from="~/input/map" to="/map/vector_map"/>
        <remap from="~/output/trajectory" to="obstacle_velocity_limiter/trajectory"/>
        <remap from="~/output/debug_markers" to="debug_markers"/>
        <!-- params -->
        <param from="$(var common_param_path)"/>
        <param from="$(var vehicle_param_file)"/>
        <param from="$(var nearest_search_param_path)"/>
        <param from="$(var obstacle_velocity_limiter_param_path)"/>
        <!-- composable node config -->
        <extra_arg name="use_intra_process_comms" value="false"/>
      </composable_node>
    </load_composable_node>
  </group>

  <!-- obstacle stop, adaptive cruise -->
  <group>
    <group if="$(eval &quot;'$(var motion_stop_planner_type)' == 'obstacle_cruise_planner'&quot;)">
      <load_composable_node target="/planning/scenario_planning/lane_driving/motion_planning/motion_planning_container">
        <composable_node pkg="obstacle_cruise_planner" plugin="motion_planning::ObstacleCruisePlannerNode" name="obstacle_cruise_planner" namespace="">
          <!-- topic remap -->
          <remap from="~/input/trajectory" to="obstacle_velocity_limiter/trajectory"/>
          <remap from="~/input/odometry" to="/localization/kinematic_state"/>
          <remap from="~/input/acceleration" to="/localization/acceleration"/>
          <remap from="~/input/objects" to="/perception/object_recognition/objects"/>
          <remap from="~/input/vector_map" to="/map/vector_map"/>
          <remap from="~/output/trajectory" to="$(var interface_output_topic)"/>
          <remap from="~/output/stop_reasons" to="/planning/scenario_planning/status/stop_reasons"/>
          <remap from="~/output/velocity_limit" to="/planning/scenario_planning/max_velocity_candidates"/>
          <remap from="~/output/clear_velocity_limit" to="/planning/scenario_planning/clear_velocity_limit"/>
          <!-- params -->
          <param from="$(var common_param_path)"/>
          <param from="$(var vehicle_param_file)"/>
          <param from="$(var nearest_search_param_path)"/>
          <param from="$(var obstacle_cruise_planner_param_path)"/>
          <!-- composable node config -->
          <extra_arg name="use_intra_process_comms" value="false"/>
        </composable_node>
      </load_composable_node>
    </group>

    <group if="$(eval &quot;'$(var motion_stop_planner_type)' == 'obstacle_stop_planner'&quot;)">
      <load_composable_node target="/planning/scenario_planning/lane_driving/motion_planning/motion_planning_container">
        <composable_node pkg="obstacle_stop_planner" plugin="motion_planning::ObstacleStopPlannerNode" name="obstacle_stop_planner" namespace="">
          <!-- topic remap -->
          <remap from="~/input/trajectory" to="obstacle_velocity_limiter/trajectory"/>
          <remap from="~/input/odometry" to="/localization/kinematic_state"/>
          <remap from="~/input/acceleration" to="/localization/acceleration"/>
          <remap from="~/input/pointcloud" to="/perception/obstacle_segmentation/pointcloud"/>
          <remap from="~/input/objects" to="/perception/object_recognition/objects"/>
          <remap from="~/output/trajectory" to="$(var interface_output_topic)"/>
          <remap from="~/output/stop_reasons" to="/planning/scenario_planning/status/stop_reasons"/>
          <remap from="~/output/max_velocity" to="/planning/scenario_planning/max_velocity_candidates"/>
          <remap from="~/output/velocity_limit_clear_command" to="/planning/scenario_planning/clear_velocity_limit"/>
          <!-- params -->
          <param from="$(var common_param_path)"/>
          <param from="$(var vehicle_param_file)"/>
          <param from="$(var nearest_search_param_path)"/>
          <param from="$(var obstacle_stop_planner_param_path)"/>
          <param from="$(var obstacle_stop_planner_acc_param_path)"/>
          <!-- composable node config -->
          <extra_arg name="use_intra_process_comms" value="false"/>
        </composable_node>
      </load_composable_node>
    </group>

    <!-- First Obstacle Cruise (original) -->
    <group if="$(eval &quot;'$(var motion_stop_planner_type)' == 'obstacle_cruise_planner_with_pseudo_occlusion'&quot;)">
      <load_composable_node target="/planning/scenario_planning/lane_driving/motion_planning/motion_planning_container">
        <composable_node pkg="obstacle_cruise_planner" plugin="motion_planning::ObstacleCruisePlannerNode" name="obstacle_cruise_planner" namespace="">
          <!-- topic remap -->
          <remap from="~/input/trajectory" to="obstacle_velocity_limiter/trajectory"/>
          <remap from="~/input/odometry" to="/localization/kinematic_state"/>
          <remap from="~/input/acceleration" to="/localization/acceleration"/>
          <remap from="~/input/objects" to="/perception/object_recognition/objects"/>
          <remap from="~/input/vector_map" to="/map/vector_map"/>
          <remap from="~/output/trajectory" to="obstacle_cruise/trajectory"/>
          <remap from="~/output/stop_reasons" to="/planning/scenario_planning/status/stop_reasons"/>
          <remap from="~/output/velocity_limit" to="/planning/scenario_planning/max_velocity_candidates"/>
          <remap from="~/output/clear_velocity_limit" to="/planning/scenario_planning/clear_velocity_limit"/>
          <!-- params -->
          <param from="$(var common_param_path)"/>
          <param from="$(var vehicle_param_file)"/>
          <param from="$(var nearest_search_param_path)"/>
          <param from="$(var obstacle_cruise_planner_param_path)"/>
          <!-- composable node config -->
          <extra_arg name="use_intra_process_comms" value="false"/>
        </composable_node>
      </load_composable_node>
    </group>
<<<<<<< HEAD
    
    <!-- Second Obstacle Cruise (pseudo occlusion)-->
    <group if="$(eval &quot;'$(var motion_stop_planner_type)' == 'obstacle_cruise_planner_with_pseudo_occlusion'&quot;)">
=======

    <!-- Second Obstacle Cruise -->
    <group if="$(eval &quot;'$(var motion_stop_planner_type)' == 'obstacle_cruise_planner_with_pseudo_occulusion'&quot;)">
>>>>>>> 728c8baf
      <load_composable_node target="/planning/scenario_planning/lane_driving/motion_planning/motion_planning_container">
        <composable_node pkg="obstacle_cruise_planner" plugin="motion_planning::ObstacleCruisePlannerNode" name="obstacle_cruise_planner_pseudo_occlusion" namespace="">
          <!-- topic remap -->
          <remap from="~/input/trajectory" to="obstacle_cruise/trajectory"/>
          <remap from="~/input/odometry" to="/localization/kinematic_state"/>
          <remap from="~/input/acceleration" to="/localization/acceleration"/>
          <remap from="~/input/objects" to="/perception/object_recognition/objects"/>
          <remap from="~/input/vector_map" to="/map/vector_map"/>
          <remap from="~/output/trajectory" to="$(var interface_output_topic)"/>
          <remap from="~/output/stop_reasons" to="/planning/scenario_planning/status/stop_reasons"/>
          <remap from="~/output/velocity_limit" to="/planning/scenario_planning/max_velocity_candidates"/>
          <remap from="~/output/clear_velocity_limit" to="/planning/scenario_planning/clear_velocity_limit"/>
          <!-- params -->
          <param from="$(var common_param_path)"/>
          <param from="$(var vehicle_param_file)"/>
          <param from="$(var nearest_search_param_path)"/>
          <param from="$(var obstacle_cruise_planner_pseudo_occlusion_param_path)"/>
          <!-- composable node config -->
          <extra_arg name="use_intra_process_comms" value="false"/>
        </composable_node>
      </load_composable_node>
    </group>

    <group if="$(eval &quot;'$(var motion_stop_planner_type)' == 'none'&quot;)">
      <load_composable_node target="/planning/scenario_planning/lane_driving/motion_planning/motion_planning_container">
        <composable_node pkg="topic_tools" plugin="topic_tools::RelayNode" name="obstacle_stop_relay" namespace="">
          <!-- params -->
          <param name="input_topic" value="obstacle_velocity_limiter/trajectory"/>
          <param name="output_topic" value="$(var interface_output_topic)"/>
          <param name="type" value="autoware_auto_planning_msgs/msg/Trajectory"/>
          <!-- composable node config -->
          <extra_arg name="use_intra_process_comms" value="false"/>
        </composable_node>
      </load_composable_node>
    </group>
  </group>

  <!-- surround obstacle check -->
  <group if="$(var launch_surround_obstacle_checker)">
    <load_composable_node target="/planning/scenario_planning/lane_driving/motion_planning/motion_planning_container">
      <composable_node pkg="surround_obstacle_checker" plugin="surround_obstacle_checker::SurroundObstacleCheckerNode" name="surround_obstacle_checker" namespace="">
        <!-- topic remap -->
        <remap from="~/input/odometry" to="/localization/kinematic_state"/>
        <remap from="~/input/objects" to="/perception/object_recognition/objects"/>
        <remap from="~/input/pointcloud" to="/perception/obstacle_segmentation/pointcloud"/>
        <remap from="~/output/max_velocity" to="/planning/scenario_planning/max_velocity_candidates"/>
        <remap from="~/output/velocity_limit_clear_command" to="/planning/scenario_planning/clear_velocity_limit"/>
        <remap from="~/output/stop_reasons" to="/planning/scenario_planning/status/stop_reasons"/>
        <remap from="~/output/no_start_reason" to="/planning/scenario_planning/status/no_start_reason"/>
        <!-- params -->
        <param from="$(var common_param_path)"/>
        <param from="$(var vehicle_param_file)"/>
        <param from="$(var nearest_search_param_path)"/>
        <param from="$(var surround_obstacle_checker_param_path)"/>
        <!-- composable node config -->
        <extra_arg name="use_intra_process_comms" value="false"/>
      </composable_node>
    </load_composable_node>
  </group>
</launch><|MERGE_RESOLUTION|>--- conflicted
+++ resolved
@@ -190,15 +190,9 @@
         </composable_node>
       </load_composable_node>
     </group>
-<<<<<<< HEAD
     
     <!-- Second Obstacle Cruise (pseudo occlusion)-->
     <group if="$(eval &quot;'$(var motion_stop_planner_type)' == 'obstacle_cruise_planner_with_pseudo_occlusion'&quot;)">
-=======
-
-    <!-- Second Obstacle Cruise -->
-    <group if="$(eval &quot;'$(var motion_stop_planner_type)' == 'obstacle_cruise_planner_with_pseudo_occulusion'&quot;)">
->>>>>>> 728c8baf
       <load_composable_node target="/planning/scenario_planning/lane_driving/motion_planning/motion_planning_container">
         <composable_node pkg="obstacle_cruise_planner" plugin="motion_planning::ObstacleCruisePlannerNode" name="obstacle_cruise_planner_pseudo_occlusion" namespace="">
           <!-- topic remap -->
