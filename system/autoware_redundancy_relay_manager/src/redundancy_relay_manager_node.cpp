--- conflicted
+++ resolved
@@ -57,17 +57,9 @@
   if (operation_mode_state == nullptr) return;
 
   if (is_relaying_) {
-<<<<<<< HEAD
     if (tmp_election_status == nullptr) return;
     if (operation_mode_state->mode != autoware_adapi_v1_msgs::msg::OperationModeState::AUTONOMOUS) return;
     if (((msg->path_info >> 3) & 0x01) == 1 || ((tmp_election_status->path_info >> 3) & 0x01) == 0) return;
-=======
-    if (tmp_election_status == nullptr || operation_mode_state_ == nullptr) return;
-    if (operation_mode_state_->mode != autoware_adapi_v1_msgs::msg::OperationModeState::AUTONOMOUS)
-      return;
-    if (((msg->path_info >> 3) & 0x01) == 1 || ((tmp_election_status->path_info >> 3) & 0x01) == 0)
-      return;
->>>>>>> ea35da29
 
     requestTopicRelayControl(false, client_relay_trajectory_, "topic_relay_control_trajectory");
     requestTopicRelayControl(
@@ -94,17 +86,9 @@
   if (operation_mode_state == nullptr) return;
 
   if (is_relaying_) {
-<<<<<<< HEAD
     if (tmp_election_status == nullptr) return;
     if (operation_mode_state->mode != autoware_adapi_v1_msgs::msg::OperationModeState::AUTONOMOUS) return;
     if (((msg->path_info >> 3) & 0x01) == 1 || ((tmp_election_status->path_info >> 3) & 0x01) == 0) return;
-=======
-    if (tmp_election_status == nullptr || operation_mode_state_ == nullptr) return;
-    if (operation_mode_state_->mode != autoware_adapi_v1_msgs::msg::OperationModeState::AUTONOMOUS)
-      return;
-    if (((msg->path_info >> 3) & 0x01) == 1 || ((tmp_election_status->path_info >> 3) & 0x01) == 0)
-      return;
->>>>>>> ea35da29
 
     requestTopicRelayControl(false, client_relay_trajectory_, "topic_relay_control_trajectory");
     requestTopicRelayControl(
