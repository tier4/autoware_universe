--- conflicted
+++ resolved
@@ -59,11 +59,7 @@
   if (text == "pull_over")        return MrmState::PULL_OVER;
 
   // tmp mapping
-<<<<<<< HEAD
-  if (text == "main_ecu_in_lane_stop_0_4g") return MrmState::PULL_OVER;
-=======
   if (text == "main_ecu_in_lane_stop_0_3g") return MrmState::PULL_OVER;
->>>>>>> d44060dc
   if (text == "main_ecu_in_lane_stop_0_6g") return MrmState::EMERGENCY_STOP;
   // clang-format on
   return MrmState::NONE;
