name: build-and-test-differential

on:
  workflow_call:
    inputs:
      container:
        required: true
        type: string
      # Why is it a JSON string?
      # https://github.com/orgs/community/discussions/11692#discussioncomment-3541856
      runner:
<<<<<<< HEAD
        default: "['ubuntu-24.04']"
=======
        default: ubuntu-22.04-m
>>>>>>> 76b065a5
        required: false
        type: string
      rosdistro:
        default: humble
        required: false
        type: string
      run-condition:
        default: true
        required: false
        type: boolean
      container-suffix:
        required: false
        default: ""
        type: string
      build-pre-command:
        required: false
        default: ""
        type: string
    secrets:
      codecov-token:
        required: true

env:
  CC: /usr/lib/ccache/gcc
  CXX: /usr/lib/ccache/g++

jobs:
  build-and-test-differential:
    if: ${{ inputs.run-condition }}
    runs-on: ${{ fromJson(inputs.runner) }}
    container: ${{ inputs.container }}${{ inputs.container-suffix }}
    steps:
      - name: Set PR fetch depth
        run: echo "PR_FETCH_DEPTH=$(( ${{ github.event.pull_request.commits }} + 1 ))" >> "${GITHUB_ENV}"
        shell: bash

      - name: Checkout PR branch and all PR commits
        uses: actions/checkout@v4
        with:
          ref: ${{ github.event.pull_request.head.sha }}
          fetch-depth: ${{ env.PR_FETCH_DEPTH }}

      - name: Show disk space before the tasks
        run: df -h
        shell: bash

      - name: Show machine specs
        run: lscpu && free -h
        shell: bash

      - name: Remove exec_depend
        uses: autowarefoundation/autoware-github-actions/remove-exec-depend@v1

      - name: Get modified packages
        id: get-modified-packages
        uses: autowarefoundation/autoware-github-actions/get-modified-packages@v1

      - name: Create ccache directory
        run: |
          mkdir -p ${CCACHE_DIR}
          du -sh ${CCACHE_DIR} && ccache -s
        shell: bash

      - name: Attempt to restore ccache
        uses: actions/cache/restore@v4
        with:
          path: |
            /root/.ccache
          key: ccache-main-${{ runner.arch }}-${{ inputs.rosdistro }}-${{ github.event.pull_request.base.sha }}
          restore-keys: |
            ccache-main-${{ runner.arch }}-${{ inputs.rosdistro }}-

      - name: Show ccache stats before build and reset stats
        run: |
          du -sh ${CCACHE_DIR} && ccache -s
          ccache --zero-stats
        shell: bash

      - name: Export CUDA state as a variable for adding to cache key
        run: |
          build_type_cuda_state=nocuda
          if [[ "${{ inputs.container-suffix }}" == "-cuda" ]]; then
            build_type_cuda_state=cuda
          fi
          echo "BUILD_TYPE_CUDA_STATE=$build_type_cuda_state" >> "${GITHUB_ENV}"
          echo "::notice::BUILD_TYPE_CUDA_STATE=$build_type_cuda_state"
        shell: bash

      - name: Prepare build_depends.repos file (main branch)
        if: ${{ github.event.pull_request.base.ref != 'humble' }}
        uses: ./.github/actions/combine-repos-action
        with:
          base_file: build_depends_humble.repos
          overlay_file: build_depends_nightly.repos
          output_file: build_depends.repos

      - name: Prepare build_depends.repos file (humble branch)
        if: ${{ github.event.pull_request.base.ref == 'humble' }}
        run: cp build_depends_humble.repos build_depends.repos
        shell: bash

      - name: Build
        if: ${{ steps.get-modified-packages.outputs.modified-packages != '' }}
        uses: autowarefoundation/autoware-github-actions/colcon-build@v1
        with:
          rosdistro: ${{ inputs.rosdistro }}
          target-packages: ${{ steps.get-modified-packages.outputs.modified-packages }}
          build-depends-repos: build_depends.repos
          cache-key-element: ${{ env.BUILD_TYPE_CUDA_STATE }}
          build-pre-command: ${{ inputs.build-pre-command }}
      - name: Show ccache stats after build
        run: du -sh ${CCACHE_DIR} && ccache -s
        shell: bash

      - name: Test
        id: test
        if: ${{ steps.get-modified-packages.outputs.modified-packages != '' }}
        uses: autowarefoundation/autoware-github-actions/colcon-test@v1
        with:
          rosdistro: ${{ inputs.rosdistro }}
          target-packages: ${{ steps.get-modified-packages.outputs.modified-packages }}
          build-depends-repos: build_depends.repos

      - name: Upload coverage to CodeCov
        if: ${{ steps.test.outputs.coverage-report-files != '' }}
        uses: codecov/codecov-action@v4
        with:
          files: ${{ steps.test.outputs.coverage-report-files }}
          fail_ci_if_error: false
          verbose: true
          flags: differential${{ inputs.container-suffix }}
          token: ${{ secrets.codecov-token }}

      - name: Show disk space after the tasks
        run: df -h
        shell: bash<|MERGE_RESOLUTION|>--- conflicted
+++ resolved
@@ -6,14 +6,8 @@
       container:
         required: true
         type: string
-      # Why is it a JSON string?
-      # https://github.com/orgs/community/discussions/11692#discussioncomment-3541856
       runner:
-<<<<<<< HEAD
-        default: "['ubuntu-24.04']"
-=======
         default: ubuntu-22.04-m
->>>>>>> 76b065a5
         required: false
         type: string
       rosdistro:
@@ -43,7 +37,7 @@
 jobs:
   build-and-test-differential:
     if: ${{ inputs.run-condition }}
-    runs-on: ${{ fromJson(inputs.runner) }}
+    runs-on: ${{ inputs.runner }}
     container: ${{ inputs.container }}${{ inputs.container-suffix }}
     steps:
       - name: Set PR fetch depth
