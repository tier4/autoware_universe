// Copyright 2025 TIER IV, Inc.
//
// Licensed under the Apache License, Version 2.0 (the "License");
// you may not use this file except in compliance with the License.
// You may obtain a copy of the License at
//
//     http://www.apache.org/licenses/LICENSE-2.0
//
// Unless required by applicable law or agreed to in writing, software
// distributed under the License is distributed on an "AS IS" BASIS,
// WITHOUT WARRANTIES OR CONDITIONS OF ANY KIND, either express or implied.
// See the License for the specific language governing permissions and
// limitations under the License.

#include "autoware/diffusion_planner/preprocessing/preprocessing_utils.hpp"

#include "autoware/diffusion_planner/dimensions.hpp"
#include "autoware/diffusion_planner/utils/utils.hpp"

#include <algorithm>
#include <deque>
#include <limits>
#include <stdexcept>
#include <string>
#include <vector>

namespace autoware::diffusion_planner::preprocess
{
void normalize_input_data(InputDataMap & input_data_map, const NormalizationMap & normalization_map)
{
  auto normalize_vector = [](
                            std::vector<float> & data, const std::vector<float> & mean,
                            const std::vector<float> & std_dev) -> void {
    assert(!data.empty() && "Data vector must not be empty");
    assert((mean.size() == std_dev.size()) && "Mean and std must be same size");
    assert((data.size() % std_dev.size() == 0) && "Data size must be divisible by std_dev size");
    auto cols = std_dev.size();
    auto rows = data.size() / cols;

    for (size_t row = 0; row < rows; ++row) {
      const auto offset = row * cols;
      const auto row_begin =
        data.begin() + static_cast<std::vector<float>::difference_type>(offset);

      bool is_zero_row = std::all_of(
        row_begin, row_begin + static_cast<std::vector<float>::difference_type>(cols),
        [](float x) { return std::abs(x) < std::numeric_limits<float>::epsilon(); });

      if (is_zero_row) continue;

      for (size_t col = 0; col < cols; ++col) {
        float m = (mean.size() == 1) ? mean[0] : mean[col];
        float s = (std_dev.size() == 1) ? std_dev[0] : std_dev[col];
        // Prevent division by zero
        if (std::abs(s) < std::numeric_limits<float>::epsilon()) {
          throw std::runtime_error("Standard deviation is zero, cannot normalize data");
        }
        data[offset + col] = (data[offset + col] - m) / s;
      }
    }
  };

  for (auto & [key, value] : input_data_map) {
    // Skip normalization for ego_shape
    if (key == "ego_shape") {
      continue;
    }

    if (normalization_map.find(key) == normalization_map.end()) {
      std::string err{"Missing key " + key + " from normalization map"};
      throw std::runtime_error(err.c_str());
    }

    const auto & [mean, std_dev] = normalization_map.at(key);
    normalize_vector(value, mean, std_dev);
  }
}

std::vector<float> create_ego_agent_past(
  const std::deque<nav_msgs::msg::Odometry> & odometry_msgs, size_t num_timesteps,
  const Eigen::Matrix4f & map_to_ego_transform)
{
  const size_t features_per_timestep = 4;  // x, y, cos, sin
  const size_t total_size = num_timesteps * features_per_timestep;

  std::vector<float> ego_agent_past(total_size, 0.0f);

  const size_t start_idx =
    (odometry_msgs.size() >= num_timesteps) ? odometry_msgs.size() - num_timesteps : 0;
<<<<<<< HEAD
  const size_t end_idx = std::min(start_idx + num_timesteps, odometry_msgs.size());

  for (size_t i = start_idx; i < end_idx; ++i) {
=======

  for (size_t i = start_idx; i < odometry_msgs.size(); ++i) {
>>>>>>> 50ca3cde
    const auto & historical_pose = odometry_msgs[i].pose.pose;

    // Convert pose to 4x4 matrix
    const Eigen::Matrix4f pose_map_4x4 = utils::pose_to_matrix4f(historical_pose);

    // Transform to ego frame
    const Eigen::Matrix4f pose_ego_4x4 = map_to_ego_transform * pose_map_4x4;

    // Extract position
    const float x = pose_ego_4x4(0, 3);
    const float y = pose_ego_4x4(1, 3);

    // Extract heading as cos/sin
    const auto [cos_yaw, sin_yaw] =
      utils::rotation_matrix_to_cos_sin(pose_ego_4x4.block<3, 3>(0, 0));

    // Store in flat array: [timestep, features]
    const size_t timestep_idx = i - start_idx;
    const size_t base_idx = timestep_idx * features_per_timestep;
    ego_agent_past[base_idx + EGO_AGENT_PAST_IDX_X] = x;
    ego_agent_past[base_idx + EGO_AGENT_PAST_IDX_Y] = y;
    ego_agent_past[base_idx + EGO_AGENT_PAST_IDX_COS] = cos_yaw;
    ego_agent_past[base_idx + EGO_AGENT_PAST_IDX_SIN] = sin_yaw;
  }

  return ego_agent_past;
}

}  // namespace autoware::diffusion_planner::preprocess<|MERGE_RESOLUTION|>--- conflicted
+++ resolved
@@ -87,14 +87,8 @@
 
   const size_t start_idx =
     (odometry_msgs.size() >= num_timesteps) ? odometry_msgs.size() - num_timesteps : 0;
-<<<<<<< HEAD
-  const size_t end_idx = std::min(start_idx + num_timesteps, odometry_msgs.size());
-
-  for (size_t i = start_idx; i < end_idx; ++i) {
-=======
 
   for (size_t i = start_idx; i < odometry_msgs.size(); ++i) {
->>>>>>> 50ca3cde
     const auto & historical_pose = odometry_msgs[i].pose.pose;
 
     // Convert pose to 4x4 matrix
