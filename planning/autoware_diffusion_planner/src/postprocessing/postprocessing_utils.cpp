--- conflicted
+++ resolved
@@ -196,11 +196,7 @@
   trajectory.header.stamp = stamp;
   trajectory.header.frame_id = "map";
   // TODO(Daniel): check there is no issue with the speed of 1st point (index 0)
-<<<<<<< HEAD
-  constexpr double dt = 0.1f;
-=======
   constexpr double dt = 0.1;
->>>>>>> bf3c91d7
   Eigen::Vector4d ego_position = transform_ego_to_map * Eigen::Vector4d(0.0, 0.0, 0.0, 1.0);
   double prev_x = ego_position(0);
   double prev_y = ego_position(1);
