// Copyright 2024 TIER IV, Inc.
//
// Licensed under the Apache License, Version 2.0 (the "License");
// you may not use this file except in compliance with the License.
// You may obtain a copy of the License at
//
//     http://www.apache.org/licenses/LICENSE-2.0
//
// Unless required by applicable law or agreed to in writing, software
// distributed under the License is distributed on an "AS IS" BASIS,
// WITHOUT WARRANTIES OR CONDITIONS OF ANY KIND, either express or implied.
// See the License for the specific language governing permissions and
// limitations under the License.

#include "autoware/diffusion_planner/conversion/lanelet.hpp"

#include "autoware/diffusion_planner/polyline.hpp"
#include "autoware_utils_math/unit_conversion.hpp"

#include <autoware_lanelet2_extension/regulatory_elements/Forward.hpp>

#include <geometry_msgs/msg/detail/point__struct.hpp>

#include <lanelet2_core/Forward.h>

#include <algorithm>
#include <cmath>
#include <iostream>
#include <limits>
#include <map>
#include <optional>
#include <string>
#include <vector>
namespace autoware::diffusion_planner
{

namespace
{
inline lanelet::Optional<std::string> to_subtype_name(
  const lanelet::ConstLanelet & lanelet) noexcept
{
  return lanelet.hasAttribute("subtype") ? lanelet.attribute("subtype").as<std::string>()
                                         : lanelet::Optional<std::string>();
}

inline bool is_lane_like(const lanelet::Optional<std::string> & subtype)
{
  if (!subtype) {
    return false;
  }
  const auto & subtype_str = subtype.value();
  return (
    subtype_str == "road" || subtype_str == "highway" || subtype_str == "road_shoulder" ||
    subtype_str == "bicycle_lane");
  // subtype_str == "pedestrian_lane" || subtype_str == "bicycle_lane" || subtype_str == "walkway"
}

std::vector<LanePoint> interpolate_points(const std::vector<LanePoint> & input, size_t num_points)
{
  if (input.size() < 2 || num_points < 2) {
    std::cerr << "Need at least 2 input points\n";
    return input;
  }
  // Step 1: Compute cumulative distances
  std::vector<float> arc_lengths(input.size(), 0.0f);
  for (size_t i = 1; i < input.size(); ++i) {
    arc_lengths[i] = arc_lengths[i - 1] + input[i].distance(input[i - 1]);
  }
  float total_length = arc_lengths.back();

  // Step 2: Generate target arc lengths
  std::vector<LanePoint> result;
  result.reserve(num_points);

  // Always include the first point
  result.push_back(input.front());

  // Generate interior points
  if (num_points == 2) {
    // Always include the last point
    result.push_back(input.back());
    return result;
  }

  float step = total_length / static_cast<float>(num_points - 1);
  size_t seg_idx = 0;

  for (size_t i = 1; i < num_points - 1; ++i) {
    float target = static_cast<float>(i) * step;

    // Find the correct segment containing the target arc length
    while (seg_idx + 1 < arc_lengths.size() && arc_lengths[seg_idx + 1] < target) {
      ++seg_idx;
    }

    // Ensure we don't go past the last segment
    if (seg_idx >= arc_lengths.size() - 1) {
      seg_idx = arc_lengths.size() - 2;
    }

    // Interpolate between input[seg_idx] and input[seg_idx + 1]
    float seg_start = arc_lengths[seg_idx];
    float seg_end = arc_lengths[seg_idx + 1];
    float seg_length = seg_end - seg_start;

    // Calculate interpolation parameter, handling zero-length segments
    float safe_seg_length = std::max(seg_length, 1e-6f);
    float t = (target - seg_start) / safe_seg_length;
    // Clamp t to [0, 1] to ensure we don't extrapolate
    t = std::max(0.0f, std::min(1.0f, t));
    result.push_back(input[seg_idx].lerp(input[seg_idx + 1], t));
  }
  // Always include the last point
  result.push_back(input.back());

  // Recalculate direction vectors based on actual interpolated positions
  // Helper lambda to update a point's direction vector
  auto update_point_direction =
    [](std::vector<LanePoint> & points, size_t point_idx, size_t from_idx, size_t to_idx) {
      float dx = points[to_idx].x() - points[from_idx].x();
      float dy = points[to_idx].y() - points[from_idx].y();
      float dz = points[to_idx].z() - points[from_idx].z();

      normalize_direction(dx, dy, dz);

      points[point_idx] = LanePoint(
        points[point_idx].x(), points[point_idx].y(), points[point_idx].z(), dx, dy, dz,
        points[point_idx].label());
    };

  if (result.size() > 1) {
    // Handle first point direction (points to next)
    update_point_direction(result, 0, 0, 1);

    // Handle middle points (point to next)
    for (size_t i = 1; i < result.size() - 1; ++i) {
      update_point_direction(result, i, i, i + 1);
    }

    // Handle last point direction (from previous)
    size_t last_idx = result.size() - 1;
    update_point_direction(result, last_idx, last_idx - 1, last_idx);
  }

  return result;
}

// Template function for converting any geometry type to lane points
template <typename GeometryType>
std::vector<LanePoint> from_geometry(
  const GeometryType & geometry, const geometry_msgs::msg::Point & position,
  double distance_threshold) noexcept
{
  if (geometry.size() == 0) {
    return {};
  }

  std::vector<LanePoint> output;
  for (auto itr = geometry.begin(); itr != geometry.end(); ++itr) {
    if (auto distance =
          std::hypot(itr->x() - position.x, itr->y() - position.y, itr->z() - position.z);
        distance > distance_threshold) {
      continue;
    }
    float dx{0.0f};
    float dy{0.0f};
    float dz{0.0f};
    if (itr == geometry.begin()) {
      dx = 0.0f;
      dy = 0.0f;
      dz = 0.0f;
    } else {
      dx = static_cast<float>(itr->x() - (itr - 1)->x());
      dy = static_cast<float>(itr->y() - (itr - 1)->y());
      dz = static_cast<float>(itr->z() - (itr - 1)->z());
      normalize_direction(dx, dy, dz);
    }
    output.emplace_back(
      itr->x(), itr->y(), itr->z(), dx, dy, dz, 0.0);  // TODO(danielsanchezaran): Label ID
  }
  return output;
}

template <typename GeometryType>
std::vector<LanePoint> from_geometry(const GeometryType & geometry) noexcept
{
  geometry_msgs::msg::Point position;
  position.x = 0.0;
  position.y = 0.0;
  position.z = 0.0;
  return from_geometry(geometry, position, std::numeric_limits<double>::max());
}
}  // namespace

std::vector<LaneSegment> convert_to_lane_segments(
  const lanelet::LaneletMapConstPtr lanelet_map_ptr, const int64_t num_lane_points)
{
  std::vector<LaneSegment> lane_segments;
  lane_segments.reserve(lanelet_map_ptr->laneletLayer.size());
  // parse lanelet layers
  for (const auto & lanelet : lanelet_map_ptr->laneletLayer) {
    const auto lanelet_subtype = to_subtype_name(lanelet);
    if (!is_lane_like(lanelet_subtype)) {
      continue;
    }
    Polyline lane_polyline(MapType::Unused);
    std::vector<BoundarySegment> left_boundary_segments;
    std::vector<BoundarySegment> right_boundary_segments;
    // TODO(Daniel): avoid unnecessary copy and creation
    const auto points = from_geometry(lanelet.centerline3d());
    lane_polyline.assign_waypoints(interpolate_points(points, num_lane_points));
    const auto left_bound = lanelet.leftBound3d();
    const auto left_points = from_geometry(left_bound);
    left_boundary_segments.emplace_back(
      MapType::Unused, interpolate_points(left_points, num_lane_points));
    const auto right_bound = lanelet.rightBound3d();
    const auto right_points = from_geometry(right_bound);
    right_boundary_segments.emplace_back(
      MapType::Unused, interpolate_points(right_points, num_lane_points));

    const std::string left_line_type_str = lanelet.leftBound().attributeOr("type", "");
    const std::string right_line_type_str = lanelet.rightBound().attributeOr("type", "");
    const LineType left_line_type = LINE_TYPE_MAP.at(left_line_type_str);
    const LineType right_line_type = LINE_TYPE_MAP.at(right_line_type_str);

    const auto & attrs = lanelet.attributes();
    const bool is_intersection = attrs.find("turn_direction") != attrs.end();
    std::optional<float> speed_limit_mps =
      attrs.find("speed_limit") != attrs.end()
        ? std::make_optional(
            autoware_utils_math::kmph2mps(std::stof(attrs.at("speed_limit").value())))
        : std::nullopt;

    int64_t turn_direction = LaneSegment::TURN_DIRECTION_NONE;
    const std::map<std::string, int64_t> turn_direction_map = {
      {"straight", LaneSegment::TURN_DIRECTION_STRAIGHT},
      {"left", LaneSegment::TURN_DIRECTION_LEFT},
      {"right", LaneSegment::TURN_DIRECTION_RIGHT}};
    if (is_intersection) {
      const std::string turn_direction_str = attrs.at("turn_direction").value();
      const auto itr = turn_direction_map.find(turn_direction_str);
      if (itr != turn_direction_map.end()) {
        turn_direction = itr->second;
      }
    }

    const std::vector<lanelet::format_v2::TrafficLightConstPtr> traffic_light_list =
      lanelet.regulatoryElementsAs<const lanelet::TrafficLight>();

    // According to the definition, the number of elements in the traffic_light_list should be
    // either 0 or 1; however, this is not always the case with older map data. Therefore, if there
    // are multiple elements, we only use the first element.
    const int64_t traffic_light_id =
      (traffic_light_list.empty() ? LaneSegment::TRAFFIC_LIGHT_ID_NONE
                                  : traffic_light_list.front()->id());

    lane_segments.emplace_back(
      lanelet.id(), lane_polyline, is_intersection, left_boundary_segments, right_boundary_segments,
<<<<<<< HEAD
      left_line_type, right_line_type, speed_limit_mps, turn_direction);
=======
      speed_limit_mps, turn_direction, traffic_light_id);
>>>>>>> c542d895
  }
  return lane_segments;
}
}  // namespace autoware::diffusion_planner<|MERGE_RESOLUTION|>--- conflicted
+++ resolved
@@ -256,11 +256,7 @@
 
     lane_segments.emplace_back(
       lanelet.id(), lane_polyline, is_intersection, left_boundary_segments, right_boundary_segments,
-<<<<<<< HEAD
-      left_line_type, right_line_type, speed_limit_mps, turn_direction);
-=======
-      speed_limit_mps, turn_direction, traffic_light_id);
->>>>>>> c542d895
+      left_line_type, right_line_type, speed_limit_mps, turn_direction, traffic_light_id);
   }
   return lane_segments;
 }
