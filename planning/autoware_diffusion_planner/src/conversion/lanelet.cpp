// Copyright 2024 TIER IV, Inc.
//
// Licensed under the Apache License, Version 2.0 (the "License");
// you may not use this file except in compliance with the License.
// You may obtain a copy of the License at
//
//     http://www.apache.org/licenses/LICENSE-2.0
//
// Unless required by applicable law or agreed to in writing, software
// distributed under the License is distributed on an "AS IS" BASIS,
// WITHOUT WARRANTIES OR CONDITIONS OF ANY KIND, either express or implied.
// See the License for the specific language governing permissions and
// limitations under the License.

#include "autoware/diffusion_planner/conversion/lanelet.hpp"

#include "autoware_utils_math/unit_conversion.hpp"

#include <autoware_lanelet2_extension/regulatory_elements/Forward.hpp>

#include <geometry_msgs/msg/detail/point__struct.hpp>

#include <lanelet2_core/Forward.h>

#include <algorithm>
#include <cmath>
#include <iostream>
#include <limits>
#include <map>
#include <optional>
#include <string>
#include <vector>
namespace autoware::diffusion_planner
{

namespace
{
std::vector<LanePoint> interpolate_points(const std::vector<LanePoint> & input, size_t num_points)
{
  if (input.size() < 2 || num_points < 2) {
    std::cerr << "Need at least 2 input points\n";
    return input;
  }
  // Step 1: Compute cumulative distances
  std::vector<double> arc_lengths(input.size(), 0.0);
  for (size_t i = 1; i < input.size(); ++i) {
    arc_lengths[i] = arc_lengths[i - 1] + (input[i] - input[i - 1]).norm();
  }
  const double total_length = arc_lengths.back();

  // Step 2: Generate target arc lengths
  std::vector<LanePoint> result;
  result.reserve(num_points);

  // Always include the first point
  result.push_back(input.front());

  // Generate interior points
  if (num_points == 2) {
    // Always include the last point
    result.push_back(input.back());
    return result;
  }

  const double step = total_length / static_cast<double>(num_points - 1);
  size_t seg_idx = 0;

  for (size_t i = 1; i < num_points - 1; ++i) {
    const double target = static_cast<double>(i) * step;

    // Find the correct segment containing the target arc length
    while (seg_idx + 1 < arc_lengths.size() && arc_lengths[seg_idx + 1] < target) {
      ++seg_idx;
    }

    // Ensure we don't go past the last segment
    if (seg_idx >= arc_lengths.size() - 1) {
      seg_idx = arc_lengths.size() - 2;
    }

    // Interpolate between input[seg_idx] and input[seg_idx + 1]
    const double seg_start = arc_lengths[seg_idx];
    const double seg_end = arc_lengths[seg_idx + 1];
    const double seg_length = seg_end - seg_start;

    // Calculate interpolation parameter, handling zero-length segments
<<<<<<< HEAD
    const double safe_seg_length = std::max(seg_length, 1e-6);
=======
    constexpr double epsilon = 1e-6;
    const double safe_seg_length = std::max(seg_length, epsilon);
>>>>>>> b759d8d7
    const double t = std::clamp((target - seg_start) / safe_seg_length, 0.0, 1.0);
    const LanePoint new_point = input[seg_idx] + t * (input[seg_idx + 1] - input[seg_idx]);
    result.push_back(new_point);
  }
  // Always include the last point
  result.push_back(input.back());

  return result;
}

std::vector<LanePoint> convert_to_polyline(const lanelet::ConstLineString3d & line_string) noexcept
{
  std::vector<LanePoint> output;
<<<<<<< HEAD
=======
  output.reserve(line_string.size());
>>>>>>> b759d8d7
  for (const lanelet::Point3d::ConstType & point : line_string) {
    output.emplace_back(point.x(), point.y(), point.z());
  }
  return output;
}
}  // namespace

std::vector<LaneSegment> convert_to_lane_segments(
  const lanelet::LaneletMapConstPtr lanelet_map_ptr, const int64_t num_lane_points)
{
  std::vector<LaneSegment> lane_segments;
  lane_segments.reserve(lanelet_map_ptr->laneletLayer.size());
  // parse lanelet layers
  for (const auto & lanelet : lanelet_map_ptr->laneletLayer) {
    if (!lanelet.hasAttribute("subtype")) {
      continue;
    }
    const auto lanelet_subtype = lanelet.attribute("subtype").as<std::string>();
    if (!lanelet_subtype || ACCEPTABLE_LANE_SUBTYPES.count(lanelet_subtype.value()) == 0) {
      continue;
    }
    const Polyline centerline(
      interpolate_points(convert_to_polyline(lanelet.centerline3d()), num_lane_points));
    const Polyline left_boundary(
      interpolate_points(convert_to_polyline(lanelet.leftBound3d()), num_lane_points));
    const Polyline right_boundary(
      interpolate_points(convert_to_polyline(lanelet.rightBound3d()), num_lane_points));

    LanePoint mean_point(0.0, 0.0, 0.0);
    for (const LanePoint & p : centerline) {
      mean_point += p;
    }
    mean_point /= static_cast<double>(centerline.size());

    const std::string left_line_type_str = lanelet.leftBound().attributeOr("type", "");
    const std::string right_line_type_str = lanelet.rightBound().attributeOr("type", "");
    const LineType left_line_type =
      (LINE_TYPE_MAP.count(left_line_type_str) ? LINE_TYPE_MAP.at(left_line_type_str)
                                               : LINE_TYPE_VIRTUAL);
    const LineType right_line_type =
      (LINE_TYPE_MAP.count(right_line_type_str) ? LINE_TYPE_MAP.at(right_line_type_str)
                                                : LINE_TYPE_VIRTUAL);

    const lanelet::AttributeMap & attrs = lanelet.attributes();
    const std::optional<float> speed_limit_mps =
      attrs.find("speed_limit") != attrs.end()
        ? std::make_optional(
            autoware_utils_math::kmph2mps(std::stof(attrs.at("speed_limit").value())))
        : std::nullopt;

    int64_t turn_direction = LaneSegment::TURN_DIRECTION_NONE;
    const std::map<std::string, int64_t> turn_direction_map = {
      {"straight", LaneSegment::TURN_DIRECTION_STRAIGHT},
      {"left", LaneSegment::TURN_DIRECTION_LEFT},
      {"right", LaneSegment::TURN_DIRECTION_RIGHT}};
    if (attrs.find("turn_direction") != attrs.end()) {
      const std::string turn_direction_str = attrs.at("turn_direction").value();
      const auto itr = turn_direction_map.find(turn_direction_str);
      if (itr != turn_direction_map.end()) {
        turn_direction = itr->second;
      }
    }

    const std::vector<lanelet::format_v2::TrafficLightConstPtr> traffic_light_list =
      lanelet.regulatoryElementsAs<const lanelet::TrafficLight>();

    // According to the definition, the number of elements in the traffic_light_list should be
    // either 0 or 1; however, this is not always the case with older map data. Therefore, if there
    // are multiple elements, we only use the first element.
    const int64_t traffic_light_id =
      (traffic_light_list.empty() ? LaneSegment::TRAFFIC_LIGHT_ID_NONE
                                  : traffic_light_list.front()->id());

    lane_segments.emplace_back(
      lanelet.id(), centerline, left_boundary, right_boundary, mean_point, left_line_type,
      right_line_type, speed_limit_mps, turn_direction, traffic_light_id);
  }
  return lane_segments;
}
}  // namespace autoware::diffusion_planner<|MERGE_RESOLUTION|>--- conflicted
+++ resolved
@@ -84,12 +84,8 @@
     const double seg_length = seg_end - seg_start;
 
     // Calculate interpolation parameter, handling zero-length segments
-<<<<<<< HEAD
-    const double safe_seg_length = std::max(seg_length, 1e-6);
-=======
     constexpr double epsilon = 1e-6;
     const double safe_seg_length = std::max(seg_length, epsilon);
->>>>>>> b759d8d7
     const double t = std::clamp((target - seg_start) / safe_seg_length, 0.0, 1.0);
     const LanePoint new_point = input[seg_idx] + t * (input[seg_idx + 1] - input[seg_idx]);
     result.push_back(new_point);
@@ -103,10 +99,7 @@
 std::vector<LanePoint> convert_to_polyline(const lanelet::ConstLineString3d & line_string) noexcept
 {
   std::vector<LanePoint> output;
-<<<<<<< HEAD
-=======
   output.reserve(line_string.size());
->>>>>>> b759d8d7
   for (const lanelet::Point3d::ConstType & point : line_string) {
     output.emplace_back(point.x(), point.y(), point.z());
   }
