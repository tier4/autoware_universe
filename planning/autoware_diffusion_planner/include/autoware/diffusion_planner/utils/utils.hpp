--- conflicted
+++ resolved
@@ -61,7 +61,6 @@
 std::pair<float, float> rotation_matrix_to_cos_sin(const Eigen::Matrix3d & rotation_matrix);
 
 /**
-<<<<<<< HEAD
  * @brief Shifts the pose along the x-axis by a specified length.
  *
  * @param pose The pose to shift.
@@ -71,15 +70,10 @@
 geometry_msgs::msg::Pose shift_x(const geometry_msgs::msg::Pose & pose, const double shift_length);
 
 /**
- * @brief Computes the inverse of a 4x4 transformation matrix. (Assumes the matrix represents a
- * rigid body transformation.)
- *
-=======
  * @brief Computes the inverse of a 4x4 transformation matrix.
  * @note This function assumes that the matrix represents a rigid transformation and uses the
  * properties of Eigen::Isometry3d internally instead of a general 4x4 matrix inversion for better
  * numerical stability and performance.
->>>>>>> 1f12eb8c
  * @param mat The transformation matrix to invert.
  * @return A 4x4 transformation matrix representing the inverse.
  */
