--- conflicted
+++ resolved
@@ -30,13 +30,6 @@
 // Number of columns in a segment matrix
 // (X,Y,dX,dY,LeftBoundX,LeftBoundY,RightBoundX,RightBoundY,TrafficLightEncoding(Dim5),Speed Limit)
 inline constexpr int64_t TRAFFIC_LIGHT_ONE_HOT_DIM = 5;
-<<<<<<< HEAD
-inline constexpr int64_t COORDINATE_DIM = 2 * 4;  // (x, y) * (center, diff, left, right)
-
-inline constexpr int64_t SEGMENT_POINT_DIM =
-  COORDINATE_DIM + TRAFFIC_LIGHT_ONE_HOT_DIM + 2 * LINE_TYPE_NUM;
-=======
->>>>>>> cd2e9011
 
 inline constexpr int64_t EGO_AGENT_PAST_IDX_X = 0;
 inline constexpr int64_t EGO_AGENT_PAST_IDX_Y = 1;
@@ -58,11 +51,7 @@
 inline constexpr int64_t TRAFFIC_LIGHT_RED = 10;
 inline constexpr int64_t TRAFFIC_LIGHT_WHITE = 11;
 inline constexpr int64_t TRAFFIC_LIGHT_NO_TRAFFIC_LIGHT = 12;
-<<<<<<< HEAD
-inline constexpr int64_t LINE_TYPE_START = 13;
-=======
-inline constexpr int64_t SEGMENT_POINT_DIM = 13;
->>>>>>> cd2e9011
+inline constexpr int64_t SEGMENT_POINT_DIM = 13 + 2 * LINE_TYPE_NUM;  // 13 + 2*10 = 33
 
 inline constexpr int64_t INPUT_T = 20;
 inline constexpr int64_t OUTPUT_T = 80;  // Output timestamp number
