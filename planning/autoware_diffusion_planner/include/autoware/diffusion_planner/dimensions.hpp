// Copyright 2025 TIER IV, Inc.
//
// Licensed under the Apache License, Version 2.0 (the "License");
// you may not use this file except in compliance with the License.
// You may obtain a copy of the License at
//
//     http://www.apache.org/licenses/LICENSE-2.0
//
// Unless required by applicable law or agreed to in writing, software
// distributed under the License is distributed on an "AS IS" BASIS,
// WITHOUT WARRANTIES OR CONDITIONS OF ANY KIND, either express or implied.
// See the License for the specific language governing permissions and
// limitations under the License.

#ifndef AUTOWARE__DIFFUSION_PLANNER__DIMENSIONS_HPP_
#define AUTOWARE__DIFFUSION_PLANNER__DIMENSIONS_HPP_

#include "autoware/diffusion_planner/conversion/lanelet.hpp"

#include <array>
#include <cstdint>
#include <vector>

namespace autoware::diffusion_planner
{
inline constexpr int64_t NUM_SEGMENTS_IN_LANE = 140;
inline constexpr int64_t NUM_SEGMENTS_IN_ROUTE = 25;
inline constexpr int64_t NUM_POLYGONS = 10;
inline constexpr int64_t NUM_LINE_STRINGS = 10;
inline constexpr int64_t MAX_NUM_NEIGHBORS = 32;
inline constexpr int64_t MAX_NUM_AGENTS = MAX_NUM_NEIGHBORS + 1;  // Including ego
inline constexpr int64_t POINTS_PER_SEGMENT = 20;
inline constexpr int64_t POINTS_PER_POLYGON = 40;
inline constexpr int64_t POINTS_PER_LINE_STRING = 20;
// Number of columns in a segment matrix
// (X,Y,dX,dY,LeftBoundX,LeftBoundY,RightBoundX,RightBoundY,TrafficLightEncoding(Dim5),Speed Limit)
inline constexpr int64_t TRAFFIC_LIGHT_ONE_HOT_DIM = 5;

inline constexpr int64_t EGO_AGENT_PAST_IDX_X = 0;
inline constexpr int64_t EGO_AGENT_PAST_IDX_Y = 1;
inline constexpr int64_t EGO_AGENT_PAST_IDX_COS = 2;
inline constexpr int64_t EGO_AGENT_PAST_IDX_SIN = 3;

// Index for each field
inline constexpr int64_t X = 0;
inline constexpr int64_t Y = 1;
inline constexpr int64_t dX = 2;
inline constexpr int64_t dY = 3;
inline constexpr int64_t LB_X = 4;
inline constexpr int64_t LB_Y = 5;
inline constexpr int64_t RB_X = 6;
inline constexpr int64_t RB_Y = 7;
inline constexpr int64_t TRAFFIC_LIGHT = 8;
inline constexpr int64_t TRAFFIC_LIGHT_GREEN = 8;
inline constexpr int64_t TRAFFIC_LIGHT_YELLOW = 9;
inline constexpr int64_t TRAFFIC_LIGHT_RED = 10;
inline constexpr int64_t TRAFFIC_LIGHT_WHITE = 11;
inline constexpr int64_t TRAFFIC_LIGHT_NO_TRAFFIC_LIGHT = 12;
inline constexpr int64_t LINE_TYPE_LEFT_START = 13;
inline constexpr int64_t LINE_TYPE_RIGHT_START = LINE_TYPE_LEFT_START + LINE_TYPE_NUM;
inline constexpr int64_t SEGMENT_POINT_DIM = LINE_TYPE_RIGHT_START + LINE_TYPE_NUM;

inline constexpr int64_t INPUT_T = 30;
inline constexpr int64_t OUTPUT_T = 80;  // Output timestamp number
inline constexpr int64_t POSE_DIM = 4;   // x, y, cos(yaw), sin(yaw)
inline constexpr std::array<int64_t, 4> OUTPUT_SHAPE = {1, MAX_NUM_AGENTS, OUTPUT_T, POSE_DIM};
inline constexpr std::array<int64_t, 2> TURN_INDICATOR_LOGIT_SHAPE = {1, 4};

inline constexpr std::array<int64_t, 4> SAMPLED_TRAJECTORIES_SHAPE = {
  1, MAX_NUM_AGENTS, OUTPUT_T + 1, POSE_DIM};
inline constexpr std::array<int64_t, 3> EGO_HISTORY_SHAPE = {1, INPUT_T + 1, POSE_DIM};
inline constexpr std::array<int64_t, 2> EGO_CURRENT_STATE_SHAPE = {1, 10};
inline constexpr std::array<int64_t, 4> NEIGHBOR_SHAPE = {1, MAX_NUM_NEIGHBORS, INPUT_T + 1, 11};
inline constexpr std::array<int64_t, 3> STATIC_OBJECTS_SHAPE = {1, 5, 10};
inline constexpr std::array<int64_t, 4> LANES_SHAPE = {
  1, NUM_SEGMENTS_IN_LANE, POINTS_PER_SEGMENT, SEGMENT_POINT_DIM};
inline constexpr std::array<int64_t, 3> LANES_HAS_SPEED_LIMIT_SHAPE = {1, NUM_SEGMENTS_IN_LANE, 1};
inline constexpr std::array<int64_t, 3> LANES_SPEED_LIMIT_SHAPE = {1, NUM_SEGMENTS_IN_LANE, 1};
inline constexpr std::array<int64_t, 4> ROUTE_LANES_SHAPE = {
  1, NUM_SEGMENTS_IN_ROUTE, POINTS_PER_SEGMENT, SEGMENT_POINT_DIM};
inline constexpr std::array<int64_t, 3> ROUTE_LANES_HAS_SPEED_LIMIT_SHAPE = {
  1, NUM_SEGMENTS_IN_ROUTE, 1};
inline constexpr std::array<int64_t, 3> ROUTE_LANES_SPEED_LIMIT_SHAPE = {
  1, NUM_SEGMENTS_IN_ROUTE, 1};
inline constexpr std::array<int64_t, 4> POLYGONS_SHAPE = {1, NUM_POLYGONS, POINTS_PER_POLYGON, 2};
inline constexpr std::array<int64_t, 4> LINE_STRINGS_SHAPE = {
  1, NUM_LINE_STRINGS, POINTS_PER_LINE_STRING, 2};
inline constexpr std::array<int64_t, 2> GOAL_POSE_SHAPE = {1, POSE_DIM};
inline constexpr std::array<int64_t, 2> EGO_SHAPE_SHAPE = {1, 3};
<<<<<<< HEAD
inline constexpr std::array<int64_t, 2> TURN_INDICATORS_SHAPE = {1, INPUT_T};
=======
inline constexpr std::array<int64_t, 2> TURN_INDICATORS_SHAPE = {1, INPUT_T + 1};
>>>>>>> c7adf5f0
}  // namespace autoware::diffusion_planner
#endif  // AUTOWARE__DIFFUSION_PLANNER__DIMENSIONS_HPP_<|MERGE_RESOLUTION|>--- conflicted
+++ resolved
@@ -87,10 +87,6 @@
   1, NUM_LINE_STRINGS, POINTS_PER_LINE_STRING, 2};
 inline constexpr std::array<int64_t, 2> GOAL_POSE_SHAPE = {1, POSE_DIM};
 inline constexpr std::array<int64_t, 2> EGO_SHAPE_SHAPE = {1, 3};
-<<<<<<< HEAD
-inline constexpr std::array<int64_t, 2> TURN_INDICATORS_SHAPE = {1, INPUT_T};
-=======
 inline constexpr std::array<int64_t, 2> TURN_INDICATORS_SHAPE = {1, INPUT_T + 1};
->>>>>>> c7adf5f0
 }  // namespace autoware::diffusion_planner
 #endif  // AUTOWARE__DIFFUSION_PLANNER__DIMENSIONS_HPP_