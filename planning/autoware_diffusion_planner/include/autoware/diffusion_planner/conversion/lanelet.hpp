--- conflicted
+++ resolved
@@ -71,13 +71,9 @@
   LaneSegment(
     int64_t id, Polyline polyline, bool is_intersection,
     const std::vector<BoundarySegment> & left_boundaries,
-<<<<<<< HEAD
     const std::vector<BoundarySegment> & right_boundaries, LineType left_line_type,
-    LineType right_line_type, std::optional<float> speed_limit_mps, int64_t turn_direction)
-=======
-    const std::vector<BoundarySegment> & right_boundaries, std::optional<float> speed_limit_mps,
-    int64_t turn_direction, int64_t traffic_light_id)
->>>>>>> c542d895
+    LineType right_line_type, std::optional<float> speed_limit_mps, int64_t turn_direction,
+    int64_t traffic_light_id)
   : id(id),
     polyline(std::move(polyline)),
     is_intersection(is_intersection),
