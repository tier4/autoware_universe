--- conflicted
+++ resolved
@@ -78,17 +78,10 @@
   static constexpr int64_t TRAFFIC_LIGHT_ID_NONE = -1;
 
   LaneSegment(
-<<<<<<< HEAD
-    int64_t id, const Polyline & centerline, const Polyline & left_boundary,
-    const Polyline & right_boundary, const LanePoint & mean_point, LineType left_line_type,
-    LineType right_line_type, std::optional<float> speed_limit_mps, int64_t turn_direction,
-    int64_t traffic_light_id)
-=======
     const int64_t id, const Polyline & centerline, const Polyline & left_boundary,
     const Polyline & right_boundary, const LanePoint & mean_point, const LineType left_line_type,
     const LineType right_line_type, const std::optional<float> speed_limit_mps,
     const int64_t turn_direction, const int64_t traffic_light_id)
->>>>>>> b759d8d7
   : id(id),
     centerline(centerline),
     left_boundary(left_boundary),
