--- conflicted
+++ resolved
@@ -238,15 +238,6 @@
     const TrackedObjects & objects, const Eigen::Matrix4f & map_to_ego_transform);
 
   /**
-<<<<<<< HEAD
-   * @brief Create ego agent past tensor from ego history.
-   * @param map_to_ego_transform Transformation matrix from map to ego frame.
-   * @return Vector of float values representing ego agent past.
-   */
-
-  /**
-=======
->>>>>>> 50ca3cde
    * @brief Replicate single sample data for batch processing.
    * @param single_data Single sample data.
    * @return Vector replicated for the configured batch size.
