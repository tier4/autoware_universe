// Copyright 2025 TIER IV, Inc.
//
// Licensed under the Apache License, Version 2.0 (the "License");
// you may not use this file except in compliance with the License.
// You may obtain a copy of the License at
//
//     http://www.apache.org/licenses/LICENSE-2.0
//
// Unless required by applicable law or agreed to in writing, software
// distributed under the License is distributed on an "AS IS" BASIS,
// WITHOUT WARRANTIES OR CONDITIONS OF ANY KIND, either express or implied.
// See the License for the specific language governing permissions and
// limitations under the License.

#ifndef AUTOWARE__DIFFUSION_PLANNER__PREPROCESSING__LANE_SEGMENTS_HPP_
#define AUTOWARE__DIFFUSION_PLANNER__PREPROCESSING__LANE_SEGMENTS_HPP_

#include "autoware/diffusion_planner/conversion/lanelet.hpp"
#include "autoware/diffusion_planner/dimensions.hpp"
#include "autoware/diffusion_planner/preprocessing/traffic_signals.hpp"
#include "autoware/traffic_light_utils/traffic_light_utils.hpp"

#include <autoware_perception_msgs/msg/traffic_light_group_array.hpp>
#include <autoware_planning_msgs/msg/lanelet_route.hpp>
#include <geometry_msgs/msg/detail/point__struct.hpp>

#include <Eigen/src/Core/Matrix.h>
#include <lanelet2_core/LaneletMap.h>
#include <lanelet2_core/primitives/CompoundPolygon.h>
#include <lanelet2_core/primitives/Lanelet.h>
#include <lanelet2_core/primitives/LineString.h>
#include <lanelet2_core/utility/Optional.h>

#include <algorithm>
#include <cstddef>
#include <cstdint>
#include <iostream>
#include <map>
#include <memory>
#include <optional>
#include <string>
#include <tuple>
#include <utility>
#include <vector>

namespace autoware::diffusion_planner::preprocess
{
using autoware_planning_msgs::msg::LaneletRoute;
/**
 * @brief Represents a column index with its associated distance and whether it is inside a mask
 * range.
 */
struct ColWithDistance
{
<<<<<<< HEAD
  int64_t index;           //!< Column index in the input matrix.
  double distance_squared;  //!< Squared distance from the center.
  bool inside;             //!< Whether the column is within the mask range.
=======
  int64_t index;            //!< Column index in the input matrix.
  double distance_squared;  //!< Squared distance from the center.
  bool inside;              //!< Whether the column is within the mask range.
>>>>>>> bf3c91d7
};

/**
 * @brief Maps between lanelet IDs and matrix column indices.
 */
struct ColLaneIDMaps
{
  std::map<lanelet::Id, int64_t> lane_id_to_matrix_col;  //!< Lanelet ID to matrix column index.
  std::map<int64_t, lanelet::Id> matrix_col_to_lane_id;  //!< Matrix column index to lanelet ID.
};

/**
 * @brief Context class that encapsulates static lane segment processing data and operations.
 *
 * This class combines the commonly used static parameters (matrix, mappings, and lanelet map)
 * that are determined at initialization time, separate from dynamic per-frame data like
 * transform_matrix and traffic_light_id_map.
 */
class LaneSegmentContext
{
public:
  /**
   * @brief Constructor that initializes the context with static data determined at initialization.
   *
   * @param lanelet_map_ptr Shared pointer to the lanelet map.
   */
  explicit LaneSegmentContext(const std::shared_ptr<lanelet::LaneletMap> & lanelet_map_ptr);

  /**
   * @brief Get route segments and transform them to ego-centric coordinates.
   *
   * @param transform_matrix Transformation matrix to apply to the points.
   * @param traffic_light_id_map Map of lanelet IDs to traffic signal information.
   * @param current_lanes List of current lanelets to extract.
   * @return Flattened vectors containing the transformed route segments and speed limits.
   */
  std::pair<std::vector<float>, std::vector<float>> get_route_segments(
    const Eigen::Matrix4d & transform_matrix,
    const std::map<lanelet::Id, TrafficSignalStamped> & traffic_light_id_map,
    const lanelet::ConstLanelets & current_lanes) const;

  /**
   * @brief Get lane segments and transform them to ego-centric coordinates.
   *
   * @param transform_matrix Transformation matrix to apply to the points.
   * @param traffic_light_id_map Map of lanelet IDs to traffic signal information.
   * @param center_x X-coordinate of the center point.
   * @param center_y Y-coordinate of the center point.
   * @param m Maximum number of columns (segments) to select.
   * @return Flattened vectors containing the transformed lane segments and speed limits.
   */
  std::pair<std::vector<float>, std::vector<float>> get_lane_segments(
    const Eigen::Matrix4d & transform_matrix,
    const std::map<lanelet::Id, TrafficSignalStamped> & traffic_light_id_map, const float center_x,
    const float center_y, const int64_t m) const;

private:
  /**
   * @brief Add traffic light one-hot encoding to a segment matrix.
   *
   * @param traffic_light_id_map Map of lanelet IDs to traffic signal information.
   * @param segment_matrix The segment matrix to modify (in-place).
   * @param row_idx The row index in the matrix corresponding to the segment.
   * @param col_counter The column counter for the segment.
   * @param turn_direction The turn direction for the segment.
   */
  void add_traffic_light_one_hot_encoding_to_segment(
    const std::map<lanelet::Id, TrafficSignalStamped> & traffic_light_id_map,
    Eigen::MatrixXd & segment_matrix, const int64_t row_idx, const int64_t col_counter,
    const int64_t turn_direction) const;

  /**
   * @brief Apply coordinate transforms to the output matrix for all segments.
   *
   * @param transform_matrix Transformation matrix to apply to the points.
   * @param output_matrix Matrix to transform (in-place).
   * @param num_segments Number of segments to transform.
   */
  void apply_transforms(
    const Eigen::Matrix4d & transform_matrix, Eigen::MatrixXd & output_matrix,
    int64_t num_segments) const;

  /**
   * @brief Compute distances of lane segments from a center point.
   *
   * @param transform_matrix Transformation matrix to apply to the points.
   * @param distances Output vector to store column indices, distances, and mask inclusion.
   * @param center_x X-coordinate of the center point.
   * @param center_y Y-coordinate of the center point.
   * @param mask_range Range within which columns are considered "inside" the mask.
   */
  void compute_distances(
    const Eigen::Matrix4d & transform_matrix, std::vector<ColWithDistance> & distances,
    const float center_x, const float center_y, const float mask_range = 100.0) const;

  /**
   * @brief Transform and select columns from input matrix based on distances.
   *
   * @param transform_matrix Transformation matrix to apply to the points.
   * @param traffic_light_id_map Map of lanelet IDs to traffic signal information.
   * @param distances Vector of columns with distances, used to select columns.
   * @param m Maximum number of columns (segments) to select.
   * @return The transformed matrix
   */
  Eigen::MatrixXd transform_points_and_add_traffic_info(
    const Eigen::Matrix4d & transform_matrix,
    const std::map<lanelet::Id, TrafficSignalStamped> & traffic_light_id_map,
    const std::vector<ColWithDistance> & distances, int64_t m) const;

  // variables
  Eigen::MatrixXd map_lane_segments_matrix_;
  ColLaneIDMaps col_id_mapping_;
  const std::shared_ptr<lanelet::LaneletMap> lanelet_map_ptr_;
};

}  // namespace autoware::diffusion_planner::preprocess

#endif  // AUTOWARE__DIFFUSION_PLANNER__PREPROCESSING__LANE_SEGMENTS_HPP_<|MERGE_RESOLUTION|>--- conflicted
+++ resolved
@@ -52,15 +52,9 @@
  */
 struct ColWithDistance
 {
-<<<<<<< HEAD
-  int64_t index;           //!< Column index in the input matrix.
-  double distance_squared;  //!< Squared distance from the center.
-  bool inside;             //!< Whether the column is within the mask range.
-=======
   int64_t index;            //!< Column index in the input matrix.
   double distance_squared;  //!< Squared distance from the center.
   bool inside;              //!< Whether the column is within the mask range.
->>>>>>> bf3c91d7
 };
 
 /**
